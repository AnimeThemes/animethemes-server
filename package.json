--- conflicted
+++ resolved
@@ -1,31 +1,11 @@
 {
     "private": true,
     "scripts": {
-<<<<<<< HEAD
-=======
         "dev": "npm run development",
->>>>>>> 6bab96a7
         "development": "mix",
         "watch": "mix watch",
         "watch-poll": "mix watch -- --watch-options-poll=1000",
         "hot": "mix watch --hot",
-<<<<<<< HEAD
-        "production": "mix --production"
-    },
-    "devDependencies": {
-        "axios": "^0.21.1",
-        "cross-env": "^7.0.3",
-        "laravel-mix": "^6.0.19",
-        "lodash": "^4.17.21",
-        "postcss": "^8.3.5",
-        "resolve-url-loader": "^4.0.0",
-        "sass": "^1.35.1",
-        "sass-loader": "^12.1.0"
-    },
-    "dependencies": {
-        "jquery": "^3.6.0",
-        "modernizr": "^3.11.7"
-=======
         "prod": "npm run production",
         "production": "mix --production"
     },
@@ -38,6 +18,5 @@
         "lodash": "^4.17.21",
         "postcss-import": "^14.1.0",
         "tailwindcss": "^3.0.24"
->>>>>>> 6bab96a7
     }
 }