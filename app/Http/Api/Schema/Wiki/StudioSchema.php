--- conflicted
+++ resolved
@@ -37,11 +37,7 @@
     {
         return [
             AllowedInclude::make(AnimeSchema::class, Studio::RELATION_ANIME),
-<<<<<<< HEAD
-            AllowedInclude::make(ExternalResourceschema::class, Studio::RELATION_RESOURCES)
-=======
-            AllowedInclude::make(ExternalResourcesSchema::class, Studio::RELATION_RESOURCES),
->>>>>>> b382c099
+            AllowedInclude::make(ExternalResourceSchema::class, Studio::RELATION_RESOURCES)
         ];
     }
 
