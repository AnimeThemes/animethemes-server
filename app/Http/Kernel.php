<?php

declare(strict_types=1);

namespace App\Http;

use App\Http\Middleware\Authenticate;
use App\Http\Middleware\HasOpenInvitation;
use App\Http\Middleware\IsVideoStreamingAllowed;
use App\Http\Middleware\LogRequest;
use App\Http\Middleware\RecordView;
use App\Http\Middleware\RedirectIfAuthenticated;
use App\Http\Middleware\SetAcceptJsonHeader;
use App\Http\Middleware\ThrottleRequestsWithService;
use App\Http\Middleware\TrimStrings;
use App\Http\Middleware\TrustHosts;
use App\Http\Middleware\TrustProxies;
use App\Http\Middleware\WithoutTrashed;
use Bepsvpt\SecureHeaders\SecureHeadersMiddleware;
use Illuminate\Auth\Middleware\AuthenticateWithBasicAuth;
use Illuminate\Auth\Middleware\Authorize;
use Illuminate\Auth\Middleware\EnsureEmailIsVerified;
use Illuminate\Auth\Middleware\RequirePassword;
use Illuminate\Cookie\Middleware\AddQueuedCookiesToResponse;
use Illuminate\Cookie\Middleware\EncryptCookies;
use Illuminate\Foundation\Http\Kernel as HttpKernel;
use Illuminate\Foundation\Http\Middleware\ConvertEmptyStringsToNull;
use Illuminate\Foundation\Http\Middleware\PreventRequestsDuringMaintenance;
use Illuminate\Foundation\Http\Middleware\ValidatePostSize;
use Illuminate\Foundation\Http\Middleware\VerifyCsrfToken;
use Illuminate\Http\Middleware\HandleCors;
use Illuminate\Http\Middleware\SetCacheHeaders;
use Illuminate\Routing\Middleware\SubstituteBindings;
use Illuminate\Routing\Middleware\ValidateSignature;
use Illuminate\Session\Middleware\AuthenticateSession;
use Illuminate\Session\Middleware\StartSession;
use Illuminate\View\Middleware\ShareErrorsFromSession;

/**
 * Class Kernel.
 */
class Kernel extends HttpKernel
{
    /**
     * The application's global HTTP middleware stack.
     *
     * These middleware are run during every request to your application.
     *
     * @var array<int, class-string|string>
     */
    protected $middleware = [
<<<<<<< HEAD
        \App\Http\Middleware\TrustProxies::class,
        //\Fruitcake\Cors\HandleCors::class,
        \App\Http\Middleware\CheckForMaintenanceMode::class,
        \Illuminate\Foundation\Http\Middleware\ValidatePostSize::class,
        //\App\Http\Middleware\TrimStrings::class,
        //\Illuminate\Foundation\Http\Middleware\ConvertEmptyStringsToNull::class,
        \App\Http\Middleware\LoggerMiddleware::class,
=======
        TrustHosts::class,
        TrustProxies::class,
        HandleCors::class,
        PreventRequestsDuringMaintenance::class,
        ValidatePostSize::class,
        TrimStrings::class,
        ConvertEmptyStringsToNull::class,
        SecureHeadersMiddleware::class,
>>>>>>> 6bab96a7
    ];

    /**
     * The application's route middleware groups.
     *
     * @var array<string, array<int, class-string|string>>
     */
    protected $middlewareGroups = [
        'web' => [
            EncryptCookies::class,
            AddQueuedCookiesToResponse::class,
            StartSession::class,
            AuthenticateSession::class,
            ShareErrorsFromSession::class,
            VerifyCsrfToken::class,
            SubstituteBindings::class,
            LogRequest::class,
        ],

        'api' => [
            SetAcceptJsonHeader::class,
            'throttle:api',
            SubstituteBindings::class,
            LogRequest::class,
        ],
    ];

    /**
     * The application's route middleware.
     *
     * These middleware may be assigned to groups or used individually.
     *
     * @var array<string, class-string|string>
     */
    protected $routeMiddleware = [
        'auth' => Authenticate::class,
        'auth.basic' => AuthenticateWithBasicAuth::class,
        'auth.session' => AuthenticateSession::class,
        'cache.headers' => SetCacheHeaders::class,
        'can' => Authorize::class,
        'guest' => RedirectIfAuthenticated::class,
        'password.confirm' => RequirePassword::class,
        'signed' => ValidateSignature::class,
        'throttle' => ThrottleRequestsWithService::class,
        'verified' => EnsureEmailIsVerified::class,
        'has_open_invitation' => HasOpenInvitation::class,
        'is_video_streaming_allowed' => IsVideoStreamingAllowed::class,
        'without_trashed' => WithoutTrashed::class,
        'record_view' => RecordView::class,
    ];
}<|MERGE_RESOLUTION|>--- conflicted
+++ resolved
@@ -49,15 +49,6 @@
      * @var array<int, class-string|string>
      */
     protected $middleware = [
-<<<<<<< HEAD
-        \App\Http\Middleware\TrustProxies::class,
-        //\Fruitcake\Cors\HandleCors::class,
-        \App\Http\Middleware\CheckForMaintenanceMode::class,
-        \Illuminate\Foundation\Http\Middleware\ValidatePostSize::class,
-        //\App\Http\Middleware\TrimStrings::class,
-        //\Illuminate\Foundation\Http\Middleware\ConvertEmptyStringsToNull::class,
-        \App\Http\Middleware\LoggerMiddleware::class,
-=======
         TrustHosts::class,
         TrustProxies::class,
         HandleCors::class,
@@ -66,7 +57,6 @@
         TrimStrings::class,
         ConvertEmptyStringsToNull::class,
         SecureHeadersMiddleware::class,
->>>>>>> 6bab96a7
     ];
 
     /**
