<?php

declare(strict_types=1);

namespace App\Http\Resources\Wiki\Resource;

use App\Http\Api\Query;
use App\Http\Api\Schema\Schema;
use App\Http\Api\Schema\Wiki\ExternalResourceSchema;
use App\Http\Resources\BaseResource;
use App\Http\Resources\Wiki\Collection\AnimeCollection;
use App\Http\Resources\Wiki\Collection\ArtistCollection;
use App\Http\Resources\Wiki\Collection\StudioCollection;
use App\Models\BaseModel;
use App\Models\Wiki\ExternalResource;
use App\Models\Wiki\Studio;
use App\Pivots\AnimeResource as AnimeResourcePivot;
use App\Pivots\ArtistResource as ArtistResourcePivot;
use App\Pivots\StudioResource as StudioResourcePivot;
use Illuminate\Http\Request;
use Illuminate\Http\Resources\MissingValue;

/**
 * Class ExternalResourceResource.
 *
 * @mixin ExternalResource
 */
class ExternalResourceResource extends BaseResource
{
    /**
     * The "data" wrapper that should be applied.
     *
     * @var string|null
     */
    public static $wrap = 'resource';

    /**
     * Create a new resource instance.
     *
     * @param  ExternalResource | MissingValue | null  $resource
     * @param  Query  $query
     * @return void
     */
    public function __construct(ExternalResource|MissingValue|null $resource, Query $query)
    {
        parent::__construct($resource, $query);
    }

    /**
     * Transform the resource into an array.
     *
     * @param  Request  $request
     * @return array
     *
     * @noinspection PhpMissingParentCallCommonInspection
     */
    public function toArray($request): array
    {
        return [
            BaseResource::ATTRIBUTE_ID => $this->when($this->isAllowedField(BaseResource::ATTRIBUTE_ID), $this->getKey()),
            ExternalResource::ATTRIBUTE_LINK => $this->when($this->isAllowedField(ExternalResource::ATTRIBUTE_LINK), $this->link),
            ExternalResource::ATTRIBUTE_EXTERNAL_ID => $this->when($this->isAllowedField(ExternalResource::ATTRIBUTE_EXTERNAL_ID), $this->external_id),
            ExternalResource::ATTRIBUTE_SITE => $this->when($this->isAllowedField(ExternalResource::ATTRIBUTE_SITE), $this->site?->description),
            AnimeResourcePivot::ATTRIBUTE_AS => $this->when(
                $this->isAllowedField(AnimeResourcePivot::ATTRIBUTE_AS),
                $this->whenPivotLoaded(
                    AnimeResourcePivot::TABLE,
                    fn () => $this->pivot->getAttribute(AnimeResourcePivot::ATTRIBUTE_AS),
                    $this->whenPivotLoaded(
                        ArtistResourcePivot::TABLE,
                        fn () => $this->pivot->getAttribute(ArtistResourcePivot::ATTRIBUTE_AS),
                        $this->whenPivotLoaded(
                            StudioResourcePivot::TABLE,
                            fn() => $this->pivot->getAttribute(StudioResourcePivot::ATTRIBUTE_AS)
                        )
                    )
                )
            ),
            BaseModel::ATTRIBUTE_CREATED_AT => $this->when($this->isAllowedField(BaseModel::ATTRIBUTE_CREATED_AT), $this->created_at),
            BaseModel::ATTRIBUTE_UPDATED_AT => $this->when($this->isAllowedField(BaseModel::ATTRIBUTE_UPDATED_AT), $this->updated_at),
            BaseModel::ATTRIBUTE_DELETED_AT => $this->when($this->isAllowedField(BaseModel::ATTRIBUTE_DELETED_AT), $this->deleted_at),
            ExternalResource::RELATION_ARTISTS => ArtistCollection::make($this->whenLoaded(ExternalResource::RELATION_ARTISTS), $this->query),
            ExternalResource::RELATION_ANIME => AnimeCollection::make($this->whenLoaded(ExternalResource::RELATION_ANIME), $this->query),
<<<<<<< HEAD
            ExternalResource::RELATION_STUDIOS => StudioCollection::make($this->whenLoaded(ExternalResource::RELATION_STUDIOS), $this->query)
=======
            StudioResourcePivot::ATTRIBUTE_AS => $this->when(
                $this->isAllowedField(StudioResourcePivot::ATTRIBUTE_AS),
                $this->whenPivotLoaded(
                    StudioResourcePivot::TABLE,
                    fn () => $this->pivot->getAttribute(StudioResourcePivot::ATTRIBUTE_AS)
                )
            ),
>>>>>>> b382c099
        ];
    }

    /**
     * Get the resource schema.
     *
     * @return Schema
     */
    public static function schema(): Schema
    {
        return new ExternalResourceSchema();
    }
}<|MERGE_RESOLUTION|>--- conflicted
+++ resolved
@@ -81,17 +81,7 @@
             BaseModel::ATTRIBUTE_DELETED_AT => $this->when($this->isAllowedField(BaseModel::ATTRIBUTE_DELETED_AT), $this->deleted_at),
             ExternalResource::RELATION_ARTISTS => ArtistCollection::make($this->whenLoaded(ExternalResource::RELATION_ARTISTS), $this->query),
             ExternalResource::RELATION_ANIME => AnimeCollection::make($this->whenLoaded(ExternalResource::RELATION_ANIME), $this->query),
-<<<<<<< HEAD
             ExternalResource::RELATION_STUDIOS => StudioCollection::make($this->whenLoaded(ExternalResource::RELATION_STUDIOS), $this->query)
-=======
-            StudioResourcePivot::ATTRIBUTE_AS => $this->when(
-                $this->isAllowedField(StudioResourcePivot::ATTRIBUTE_AS),
-                $this->whenPivotLoaded(
-                    StudioResourcePivot::TABLE,
-                    fn () => $this->pivot->getAttribute(StudioResourcePivot::ATTRIBUTE_AS)
-                )
-            ),
->>>>>>> b382c099
         ];
     }
 
