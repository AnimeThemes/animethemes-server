--- conflicted
+++ resolved
@@ -23,23 +23,6 @@
         }
     ],
     "require": {
-<<<<<<< HEAD
-        "php": "^7.3.0",
-        "doctrine/dbal": "^3.0",
-        "fideloper/proxy": "^4.4",
-        "fruitcake/laravel-cors": "^2.0.2",
-        "guzzlehttp/guzzle": "^7.0",
-        "laravel/framework": "^8.0",
-        "laravel/tinker": "^2.4",
-        "league/flysystem-aws-s3-v3": "^1.0"
-    },
-    "require-dev": {
-        "facade/ignition": "^2.3.6",
-        "fzaninotto/faker": "^1.9.1",
-        "mockery/mockery": "^1.4.2",
-        "nunomaduro/collision": "^5.0",
-        "phpunit/phpunit": "^9.0"
-=======
         "php": "^8.1",
         "ext-fileinfo": "*",
         "ext-gd": "*",
@@ -83,7 +66,6 @@
         "phpunit/phpunit": "^9.5.10",
         "predis/predis": "^1.1.9",
         "spatie/laravel-ignition": "^1.0"
->>>>>>> 6bab96a7
     },
     "config": {
         "optimize-autoloader": true,
